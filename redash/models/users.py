import hashlib
import itertools
import logging
import time
from functools import reduce
from operator import or_

from flask import current_app as app, url_for, request_started
from flask_login import current_user, AnonymousUserMixin, UserMixin
from passlib.apps import custom_app_context as pwd_context
from six import python_2_unicode_compatible, string_types, text_type
from sqlalchemy.exc import DBAPIError
from sqlalchemy.dialects import postgresql

from sqlalchemy_utils import EmailType
from sqlalchemy_utils.models import generic_repr

from redash import redis_connection
from redash.utils import generate_token, utcnow, dt_from_timestamp

from .base import db, Column, GFKBase
from .mixins import TimestampMixin, BelongsToOrgMixin
from .types import json_cast_property, MutableDict, MutableList

logger = logging.getLogger(__name__)


LAST_ACTIVE_KEY = 'users:last_active_at'


def sync_last_active_at():
    """
    Update User model with the active_at timestamp from Redis. We first fetch
    all the user_ids to update, and then fetch the timestamp to minimize the
    time between fetching the value and updating the DB. This is because there
    might be a more recent update we skip otherwise.
    """
    user_ids = redis_connection.hkeys(LAST_ACTIVE_KEY)
    for user_id in user_ids:
        timestamp = redis_connection.hget(LAST_ACTIVE_KEY, user_id)
        active_at = dt_from_timestamp(timestamp)
        user = User.query.filter(User.id == user_id).first()
        if user:
            user.active_at = active_at
        redis_connection.hdel(LAST_ACTIVE_KEY, user_id)
    db.session.commit()


def update_user_active_at(sender, *args, **kwargs):
    """
    Used as a Flask request_started signal callback that adds
    the current user's details to Redis
    """
    if current_user.is_authenticated and not current_user.is_api_user():
        redis_connection.hset(LAST_ACTIVE_KEY, current_user.id, int(time.time()))


def init_app(app):
    """
    A Flask extension to keep user details updates in Redis and
    sync it periodically to the database (User.details).
    """
    request_started.connect(update_user_active_at, app)


class PermissionsCheckMixin(object):
    def has_permission(self, permission):
        return self.has_permissions((permission,))

    def has_permissions(self, permissions):
        has_permissions = reduce(lambda a, b: a and b,
                                 map(lambda permission: permission in self.permissions,
                                     permissions),
                                 True)

        return has_permissions


@python_2_unicode_compatible
@generic_repr('id', 'name', 'email')
class User(TimestampMixin, db.Model, BelongsToOrgMixin, UserMixin, PermissionsCheckMixin):
    id = Column(db.Integer, primary_key=True)
    org_id = Column(db.Integer, db.ForeignKey('organizations.id'))
    org = db.relationship("Organization", backref=db.backref("users", lazy="dynamic"))
    name = Column(db.String(320))
    email = Column(EmailType)
    _profile_image_url = Column('profile_image_url', db.String(320), nullable=True)
    password_hash = Column(db.String(128), nullable=True)
    group_ids = Column('groups', MutableList.as_mutable(postgresql.ARRAY(db.Integer)), nullable=True)
    api_key = Column(db.String(40),
                     default=lambda: generate_token(40),
                     unique=True)

    disabled_at = Column(db.DateTime(True), default=None, nullable=True)
    details = Column(MutableDict.as_mutable(postgresql.JSON), nullable=True,
                     server_default='{}', default={})
    active_at = json_cast_property(db.DateTime(True), 'details', 'active_at',
                                   default=None)
<<<<<<< HEAD
    is_invitation_pending = json_cast_property(db.Boolean(True), 'details', 'is_invitation_pending', default=True)
    is_email_verified = json_cast_property(db.Boolean(True), 'details', 'is_email_verified', default=False)
=======
    is_invitation_pending = json_cast_property(db.Boolean(True), 'details', 'is_invitation_pending', default=False)
>>>>>>> f614dea0

    __tablename__ = 'users'
    __table_args__ = (
        db.Index('users_org_id_email', 'org_id', 'email', unique=True),
    )

    def __str__(self):
        return u'%s (%s)' % (self.name, self.email)

    def __init__(self, *args, **kwargs):
        if kwargs.get('email') is not None:
            kwargs['email'] = kwargs['email'].lower()
        super(User, self).__init__(*args, **kwargs)

    @property
    def is_disabled(self):
        return self.disabled_at is not None

    def disable(self):
        self.disabled_at = db.func.now()

    def enable(self):
        self.disabled_at = None

    def to_dict(self, with_api_key=False):
        profile_image_url = self.profile_image_url
        if self.is_disabled:
            assets = app.extensions['webpack']['assets'] or {}
            path = 'images/avatar.svg'
            profile_image_url = url_for('static', filename=assets.get(path, path))

        d = {
            'id': self.id,
            'name': self.name,
            'email': self.email,
            'profile_image_url': profile_image_url,
            'groups': self.group_ids,
            'updated_at': self.updated_at,
            'created_at': self.created_at,
            'disabled_at': self.disabled_at,
            'is_disabled': self.is_disabled,
            'active_at': self.active_at,
            'is_invitation_pending': self.is_invitation_pending,
            'is_email_verified': self.is_email_verified,
        }

        if self.password_hash is None:
            d['auth_type'] = 'external'
        else:
            d['auth_type'] = 'password'

        if with_api_key:
            d['api_key'] = self.api_key

        return d

    def is_api_user(self):
        return False

    @property
    def profile_image_url(self):
        if self._profile_image_url is not None:
            return self._profile_image_url

        email_md5 = hashlib.md5(self.email.lower()).hexdigest()
        return "https://www.gravatar.com/avatar/{}?s=40&d=identicon".format(email_md5)

    @property
    def permissions(self):
        # TODO: this should be cached.
        return list(itertools.chain(*[g.permissions for g in
                                      Group.query.filter(Group.id.in_(self.group_ids))]))

    @classmethod
    def get_by_org(cls, org):
        return cls.query.filter(cls.org == org)

    @classmethod
    def get_by_email_and_org(cls, email, org):
        return cls.get_by_org(org).filter(cls.email == email).one()

    @classmethod
    def get_by_api_key_and_org(cls, api_key, org):
        return cls.get_by_org(org).filter(cls.api_key == api_key).one()

    @classmethod
    def all(cls, org):
        return cls.get_by_org(org).filter(cls.disabled_at.is_(None))

    @classmethod
    def search(cls, base_query, term):
        term = u'%{}%'.format(term)
        search_filter = or_(cls.name.ilike(term), cls.email.like(term))

        return base_query.filter(search_filter)

    @classmethod
    def all_disabled(cls, org):
        return cls.get_by_org(org).filter(cls.disabled_at.isnot(None))

    @classmethod
    def find_by_email(cls, email):
        return cls.query.filter(cls.email == email)

    def hash_password(self, password):
        self.password_hash = pwd_context.encrypt(password)

    def verify_password(self, password):
        return self.password_hash and pwd_context.verify(password, self.password_hash)

    def update_group_assignments(self, group_names):
        groups = Group.find_by_name(self.org, group_names)
        groups.append(self.org.default_group)
        self.group_ids = [g.id for g in groups]
        db.session.add(self)
        db.session.commit()

    def has_access(self, obj, access_type):
        return AccessPermission.exists(obj, access_type, grantee=self)

    def get_id(self):
        identity = hashlib.md5(
            "{},{}".format(self.email, self.password_hash)
        ).hexdigest()
        return u"{0}-{1}".format(self.id, identity)


@python_2_unicode_compatible
@generic_repr('id', 'name', 'type', 'org_id')
class Group(db.Model, BelongsToOrgMixin):
    DEFAULT_PERMISSIONS = ['create_dashboard', 'create_query', 'edit_dashboard', 'edit_query',
                           'view_query', 'view_source', 'execute_query', 'list_users', 'schedule_query',
                           'list_dashboards', 'list_alerts', 'list_data_sources']

    BUILTIN_GROUP = 'builtin'
    REGULAR_GROUP = 'regular'

    id = Column(db.Integer, primary_key=True)
    data_sources = db.relationship("DataSourceGroup", back_populates="group",
                                   cascade="all")
    org_id = Column(db.Integer, db.ForeignKey('organizations.id'))
    org = db.relationship("Organization", back_populates="groups")
    type = Column(db.String(255), default=REGULAR_GROUP)
    name = Column(db.String(100))
    permissions = Column(postgresql.ARRAY(db.String(255)),
                         default=DEFAULT_PERMISSIONS)
    created_at = Column(db.DateTime(True), default=db.func.now())

    __tablename__ = 'groups'

    def __str__(self):
        return text_type(self.id)

    def to_dict(self):
        return {
            'id': self.id,
            'name': self.name,
            'permissions': self.permissions,
            'type': self.type,
            'created_at': self.created_at
        }

    @classmethod
    def all(cls, org):
        return cls.query.filter(cls.org == org)

    @classmethod
    def members(cls, group_id):
        return User.query.filter(User.group_ids.any(group_id))

    @classmethod
    def find_by_name(cls, org, group_names):
        result = cls.query.filter(cls.org == org, cls.name.in_(group_names))
        return list(result)


@generic_repr('id', 'object_type', 'object_id', 'access_type', 'grantor_id', 'grantee_id')
class AccessPermission(GFKBase, db.Model):
    id = Column(db.Integer, primary_key=True)
    # 'object' defined in GFKBase
    access_type = Column(db.String(255))
    grantor_id = Column(db.Integer, db.ForeignKey("users.id"))
    grantor = db.relationship(User, backref='grantor', foreign_keys=[grantor_id])
    grantee_id = Column(db.Integer, db.ForeignKey("users.id"))
    grantee = db.relationship(User, backref='grantee', foreign_keys=[grantee_id])

    __tablename__ = 'access_permissions'

    @classmethod
    def grant(cls, obj, access_type, grantee, grantor):
        grant = cls.query.filter(cls.object_type == obj.__tablename__,
                                 cls.object_id == obj.id,
                                 cls.access_type == access_type,
                                 cls.grantee == grantee,
                                 cls.grantor == grantor).one_or_none()

        if not grant:
            grant = cls(object_type=obj.__tablename__,
                        object_id=obj.id,
                        access_type=access_type,
                        grantee=grantee,
                        grantor=grantor)
            db.session.add(grant)

        return grant

    @classmethod
    def revoke(cls, obj, grantee, access_type=None):
        permissions = cls._query(obj, access_type, grantee)
        return permissions.delete()

    @classmethod
    def find(cls, obj, access_type=None, grantee=None, grantor=None):
        return cls._query(obj, access_type, grantee, grantor)

    @classmethod
    def exists(cls, obj, access_type, grantee):
        return cls.find(obj, access_type, grantee).count() > 0

    @classmethod
    def _query(cls, obj, access_type=None, grantee=None, grantor=None):
        q = cls.query.filter(cls.object_id == obj.id,
                             cls.object_type == obj.__tablename__)

        if access_type:
            q = q.filter(AccessPermission.access_type == access_type)

        if grantee:
            q = q.filter(AccessPermission.grantee == grantee)

        if grantor:
            q = q.filter(AccessPermission.grantor == grantor)

        return q

    def to_dict(self):
        d = {
            'id': self.id,
            'object_id': self.object_id,
            'object_type': self.object_type,
            'access_type': self.access_type,
            'grantor': self.grantor_id,
            'grantee': self.grantee_id
        }
        return d


class AnonymousUser(AnonymousUserMixin, PermissionsCheckMixin):
    @property
    def permissions(self):
        return []

    def is_api_user(self):
        return False


class ApiUser(UserMixin, PermissionsCheckMixin):
    def __init__(self, api_key, org, groups, name=None):
        self.object = None
        if isinstance(api_key, string_types):
            self.id = api_key
            self.name = name
        else:
            self.id = api_key.api_key
            self.name = "ApiKey: {}".format(api_key.id)
            self.object = api_key.object
        self.group_ids = groups
        self.org = org

    def __repr__(self):
        return u"<{}>".format(self.name)

    def is_api_user(self):
        return True

    @property
    def org_id(self):
        if not self.org:
            return None
        return self.org.id

    @property
    def permissions(self):
        return ['view_query']

    def has_access(self, obj, access_type):
        return False<|MERGE_RESOLUTION|>--- conflicted
+++ resolved
@@ -96,12 +96,8 @@
                      server_default='{}', default={})
     active_at = json_cast_property(db.DateTime(True), 'details', 'active_at',
                                    default=None)
-<<<<<<< HEAD
-    is_invitation_pending = json_cast_property(db.Boolean(True), 'details', 'is_invitation_pending', default=True)
+    is_invitation_pending = json_cast_property(db.Boolean(True), 'details', 'is_invitation_pending', default=False)
     is_email_verified = json_cast_property(db.Boolean(True), 'details', 'is_email_verified', default=False)
-=======
-    is_invitation_pending = json_cast_property(db.Boolean(True), 'details', 'is_invitation_pending', default=False)
->>>>>>> f614dea0
 
     __tablename__ = 'users'
     __table_args__ = (
