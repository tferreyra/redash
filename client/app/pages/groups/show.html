<settings-screen>
  <group-name group="group"></group-name>

  <div class="row">
    <div class="col-lg-4">
      <ul class="tab-nav">
        <li role="presentation" class="active"><a href="groups/{{group.id}}">Members</a></li>
        <li role="presentation" ng-if="currentUser.isAdmin"><a href="groups/{{group.id}}/data_sources">Data Sources</a></li>
      </ul>
    </div>

    <div class="col-lg-8" ng-if="currentUser.isAdmin">
      <ui-select ng-model="newMember.selected" on-select="addMember($item)">
        <ui-select-match placeholder="Add New Member"></ui-select-match>
        <ui-select-choices repeat="user in foundUsers | filter:$select.search"
                           refresh="findUser($select.search)"
                           refresh-delay="0"
                           ui-disable-choice="user.alreadyMember">
          <div>
            <img ng-src="{{user.profile_image_url}}" height="24px">&nbsp;{{user.name}}
            <small ng-if="user.alreadyMember">(already member in this group)</small>
          </div>
        </ui-select-choices>
      </ui-select>
    </div>
  </div>
  <div class="row m-t-5">
    <div class="col-lg-12">
      <table class="table table-condensed table-hover" ng-show="members">
        <tbody>
        <tr ng-repeat="member in members">
<<<<<<< HEAD
          <td width="50px"><img ng-src="{{member.gravatar_url}}" height="40px"/></td>
          <td>{{member.name}} <button class="pull-right btn btn-sm btn-danger" ng-click="removeMember(member)" ng-if="currentUser.isAdmin && (group.type != 'builtin' || currentUser.id != member.id)">Remove</button></td>
=======
          <td width="50px"><img ng-src="{{member.profile_image_url}}" height="40px"/></td>
          <td>{{member.name}} <button class="pull-right btn btn-sm btn-danger" ng-click="removeMember(member)" ng-if="currentUser.isAdmin">Remove</button></td>
>>>>>>> 62e5e389
        </tr>
        </tbody>
      </table>

      <div ng-hide="members.length">
        No members.
      </div>
    </div>
  </div>
</settings-screen><|MERGE_RESOLUTION|>--- conflicted
+++ resolved
@@ -29,13 +29,8 @@
       <table class="table table-condensed table-hover" ng-show="members">
         <tbody>
         <tr ng-repeat="member in members">
-<<<<<<< HEAD
-          <td width="50px"><img ng-src="{{member.gravatar_url}}" height="40px"/></td>
+          <td width="50px"><img ng-src="{{member.profile_image_url}}" height="40px"/></td>
           <td>{{member.name}} <button class="pull-right btn btn-sm btn-danger" ng-click="removeMember(member)" ng-if="currentUser.isAdmin && (group.type != 'builtin' || currentUser.id != member.id)">Remove</button></td>
-=======
-          <td width="50px"><img ng-src="{{member.profile_image_url}}" height="40px"/></td>
-          <td>{{member.name}} <button class="pull-right btn btn-sm btn-danger" ng-click="removeMember(member)" ng-if="currentUser.isAdmin">Remove</button></td>
->>>>>>> 62e5e389
         </tr>
         </tbody>
       </table>
