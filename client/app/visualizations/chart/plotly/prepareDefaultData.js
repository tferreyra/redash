--- conflicted
+++ resolved
@@ -1,13 +1,7 @@
-<<<<<<< HEAD
-import { isNil, each, includes, isString, map, sortBy, toString } from 'lodash';
-import { cleanNumber, normalizeValue, getSeriesAxis } from './utils';
-import { ColorPaletteArray } from '@/visualizations/ColorPalette';
-=======
-import { isNil, extend, each, includes, map, sortBy } from "lodash";
+import { isNil, extend, each, includes, map, sortBy, toString } from "lodash";
 import chooseTextColorForBackground from "@/lib/chooseTextColorForBackground";
 import { ColorPaletteArray } from "@/visualizations/ColorPalette";
 import { cleanNumber, normalizeValue, getSeriesAxis } from "./utils";
->>>>>>> 51b57323
 
 function getSeriesColor(seriesOptions, seriesIndex) {
   return seriesOptions.color || ColorPaletteArray[seriesIndex % ColorPaletteArray.length];
@@ -22,14 +16,9 @@
   return result;
 }
 
-<<<<<<< HEAD
 function prepareBarSeries(series, options, additionalOptions) {
-  series.type = 'bar';
+  series.type = "bar";
   series.offsetgroup = toString(additionalOptions.index);
-=======
-function prepareBarSeries(series, options) {
-  series.type = "bar";
->>>>>>> 51b57323
   if (options.showDataLabels) {
     series.textposition = "inside";
   }
